#
# (C) Copyright 2000-2007
# Wolfgang Denk, DENX Software Engineering, wd@denx.de.
#
# See file CREDITS for list of people who contributed to this
# project.
#
# This program is free software; you can redistribute it and/or
# modify it under the terms of the GNU General Public License as
# published by the Free Software Foundation; either version 2 of
# the License, or (at your option) any later version.
#
# This program is distributed in the hope that it will be useful,
# but WITHOUT ANY WARRANTY; without even the implied warranty of
# MERCHANTABILITY or FITNESS FOR A PARTICULAR PURPOSE.	See the
# GNU General Public License for more details.
#
# You should have received a copy of the GNU General Public License
# along with this program; if not, write to the Free Software
# Foundation, Inc., 59 Temple Place, Suite 330, Boston,
# MA 02111-1307 USA
#

include $(TOPDIR)/config.mk

# CFLAGS += -DET_DEBUG -DDEBUG

LIB	= $(obj)libdrivers.a

<<<<<<< HEAD
COBJS	= 3c589.o 5701rls.o ali512x.o at45.o ata_piix.o atmel_usart.o \
	  bcm570x.o bcm570x_autoneg.o cfb_console.o cfi_flash.o \
	  cs8900.o ct69000.o dataflash.o dc2114x.o dm9000x.o \
	  e1000.o eepro100.o enc28j60.o \
	  i8042.o inca-ip_sw.o isp116x-hcd.o keyboard.o \
	  lan91c96.o macb.o \
	  natsemi.o ne2000.o netarm_eth.o netconsole.o \
	  ns16550.o ns8382x.o ns87308.o ns7520_eth.o omap1510_i2c.o \
	  omap24xx_i2c.o pci.o pci_auto.o pci_indirect.o \
	  pcnet.o plb2800_eth.o \
	  ps2ser.o ps2mult.o pc_keyb.o \
	  rtl8019.o rtl8139.o rtl8169.o \
	  s3c4510b_eth.o s3c4510b_uart.o \
	  sed13806.o sed156x.o \
	  serial.o serial_max3100.o serial_sh.o \
	  serial_pl010.o serial_pl011.o serial_xuartlite.o \
	  sil680.o sl811_usb.o sm501.o smc91111.o smiLynxEM.o \
	  status_led.o sym53c8xx.o systemace.o ahci.o \
	  ti_pci1410a.o tigon3.o tsec.o \
	  tsi108_eth.o tsi108_i2c.o tsi108_pci.o \
	  usb_ohci.o \
	  usbdcore.o usbdcore_ep0.o usbdcore_mpc8xx.o usbdcore_omap1510.o \
	  usbtty.o \
	  videomodes.o w83c553f.o \
	  ks8695eth.o \
	  pxa_pcmcia.o mpc8xx_pcmcia.o tqm8xx_pcmcia.o	\
	  rpx_pcmcia.o \
	  fsl_i2c.o fsl_pci_init.o ati_radeon_fb.o
=======
COBJS-y += ali512x.o
COBJS-y += ds1722.o
COBJS-y += ns87308.o
COBJS-y += status_led.o
>>>>>>> f92edbd8

#
# Block and Flash Drivers
#
COBJS-y += ahci.o
COBJS-y += at45.o
COBJS-y += ata_piix.o
COBJS-y += cfi_flash.o
COBJS-y += dataflash.o
COBJS-y += mw_eeprom.o
COBJS-y += sil680.o
COBJS-y += sym53c8xx.o
COBJS-y += systemace.o

#
# Console Drivers
#
COBJS-y += ati_radeon_fb.o
COBJS-y += atmel_usart.o
COBJS-y += cfb_console.o
COBJS-y += ct69000.o
COBJS-y += i8042.o
COBJS-y += keyboard.o
COBJS-y += netconsole.o
COBJS-y += ns16550.o
COBJS-y += pc_keyb.o
COBJS-y += ps2ser.o
COBJS-y += ps2mult.o
COBJS-y += s3c4510b_uart.o
COBJS-y += sed13806.o
COBJS-y += sed156x.o
COBJS-y += serial.o
COBJS-y += serial_max3100.o
COBJS-y += serial_xuartlite.o
COBJS-y += sm501.o
COBJS-y += smiLynxEM.o
COBJS-y += usbtty.o
COBJS-y += videomodes.o

#
# I2C Drivers
#
COBJS-y += omap1510_i2c.o
COBJS-y += omap24xx_i2c.o
COBJS-y += tsi108_i2c.o
COBJS-y += fsl_i2c.o

#
# Network Drivers
#
COBJS-y += 3c589.o
COBJS-y += bcm570x.o bcm570x_autoneg.o 5701rls.o
COBJS-y += cs8900.o
COBJS-y += dc2114x.o
COBJS-y += dm9000x.o
COBJS-y += e1000.o
COBJS-y += eepro100.o
COBJS-y += enc28j60.o
COBJS-y += inca-ip_sw.o
COBJS-y += ks8695eth.o
COBJS-y += lan91c96.o
COBJS-y += macb.o
COBJS-y += natsemi.o
COBJS-y += ne2000.o
COBJS-y += netarm_eth.o
COBJS-y += ns7520_eth.o
COBJS-y += ns8382x.o
COBJS-y += pcnet.o
COBJS-y += plb2800_eth.o
COBJS-y += rtl8019.o
COBJS-y += rtl8139.o
COBJS-y += rtl8169.o
COBJS-y += s3c4510b_eth.o
COBJS-y += smc91111.o
COBJS-y += tigon3.o
COBJS-y += tsec.o
COBJS-y += tsi108_eth.o
COBJS-y += uli526x.o

#
# PCI/PCMCIA device drivers
#
COBJS-y += fsl_pci_init.o
COBJS-y += mpc8xx_pcmcia.o
COBJS-y += pci.o
COBJS-y += pci_auto.o
COBJS-y += pci_indirect.o
COBJS-y += pxa_pcmcia.o
COBJS-y += rpx_pcmcia.o
COBJS-y += ti_pci1410a.o
COBJS-y += tqm8xx_pcmcia.o
COBJS-y += tsi108_pci.o
COBJS-y += w83c553f.o

#
# USB Drivers
#
COBJS-y += isp116x-hcd.o
COBJS-y += sl811_usb.o
COBJS-y += usb_ohci.o
COBJS-y += usbdcore.o
COBJS-y += usbdcore_ep0.o
COBJS-y += usbdcore_mpc8xx.o
COBJS-y += usbdcore_omap1510.o

#
# Miscellaneous Drivers
#
COBJS-y += ali512x.o
COBJS-y += ns87308.o
COBJS-y += status_led.o

COBJS	:= $(COBJS-y)
SRCS	:= $(COBJS:.o=.c)
OBJS	:= $(addprefix $(obj),$(COBJS))

all:	$(LIB)

$(LIB): $(obj).depend $(OBJS)
	$(AR) $(ARFLAGS) $@ $(OBJS)

#########################################################################

# defines $(obj).depend target
include $(SRCTREE)/rules.mk

sinclude $(obj).depend

#########################################################################<|MERGE_RESOLUTION|>--- conflicted
+++ resolved
@@ -27,41 +27,10 @@
 
 LIB	= $(obj)libdrivers.a
 
-<<<<<<< HEAD
-COBJS	= 3c589.o 5701rls.o ali512x.o at45.o ata_piix.o atmel_usart.o \
-	  bcm570x.o bcm570x_autoneg.o cfb_console.o cfi_flash.o \
-	  cs8900.o ct69000.o dataflash.o dc2114x.o dm9000x.o \
-	  e1000.o eepro100.o enc28j60.o \
-	  i8042.o inca-ip_sw.o isp116x-hcd.o keyboard.o \
-	  lan91c96.o macb.o \
-	  natsemi.o ne2000.o netarm_eth.o netconsole.o \
-	  ns16550.o ns8382x.o ns87308.o ns7520_eth.o omap1510_i2c.o \
-	  omap24xx_i2c.o pci.o pci_auto.o pci_indirect.o \
-	  pcnet.o plb2800_eth.o \
-	  ps2ser.o ps2mult.o pc_keyb.o \
-	  rtl8019.o rtl8139.o rtl8169.o \
-	  s3c4510b_eth.o s3c4510b_uart.o \
-	  sed13806.o sed156x.o \
-	  serial.o serial_max3100.o serial_sh.o \
-	  serial_pl010.o serial_pl011.o serial_xuartlite.o \
-	  sil680.o sl811_usb.o sm501.o smc91111.o smiLynxEM.o \
-	  status_led.o sym53c8xx.o systemace.o ahci.o \
-	  ti_pci1410a.o tigon3.o tsec.o \
-	  tsi108_eth.o tsi108_i2c.o tsi108_pci.o \
-	  usb_ohci.o \
-	  usbdcore.o usbdcore_ep0.o usbdcore_mpc8xx.o usbdcore_omap1510.o \
-	  usbtty.o \
-	  videomodes.o w83c553f.o \
-	  ks8695eth.o \
-	  pxa_pcmcia.o mpc8xx_pcmcia.o tqm8xx_pcmcia.o	\
-	  rpx_pcmcia.o \
-	  fsl_i2c.o fsl_pci_init.o ati_radeon_fb.o
-=======
 COBJS-y += ali512x.o
 COBJS-y += ds1722.o
 COBJS-y += ns87308.o
 COBJS-y += status_led.o
->>>>>>> f92edbd8
 
 #
 # Block and Flash Drivers
