--- conflicted
+++ resolved
@@ -6,14 +6,7 @@
 #  (C) Copyright 2021
 #  Svyatoslav Ryhel <clamor95@gmail.com>
 
-<<<<<<< HEAD
-ifdef CONFIG_XPL_BUILD
-obj-$(CONFIG_DM_PMIC_MAX77663) += grouper-spl-max.o
-obj-$(CONFIG_DM_PMIC_TPS65910) += grouper-spl-ti.o
-endif
-=======
 obj-$(CONFIG_SPL_BUILD) += grouper-spl.o
 obj-$(CONFIG_MULTI_DTB_FIT) += board-info.o
->>>>>>> 711fcd3b
 
 obj-y += grouper.o